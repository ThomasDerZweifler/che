/*******************************************************************************
 * Copyright (c) 2012-2017 Codenvy, S.A.
 * All rights reserved. This program and the accompanying materials
 * are made available under the terms of the Eclipse Public License v1.0
 * which accompanies this distribution, and is available at
 * http://www.eclipse.org/legal/epl-v10.html
 *
 * Contributors:
 *   Codenvy, S.A. - initial API and implementation
 *******************************************************************************/
package org.eclipse.che.plugin.languageserver.ide.inject;

import com.google.gwt.inject.client.AbstractGinModule;
import com.google.gwt.inject.client.assistedinject.GinFactoryModuleBuilder;

import org.eclipse.che.ide.api.extension.ExtensionGinModule;
import org.eclipse.che.plugin.languageserver.ide.editor.LanguageServerAnnotationModelFactory;
import org.eclipse.che.plugin.languageserver.ide.editor.LanguageServerCodeassistProcessorFactory;
import org.eclipse.che.plugin.languageserver.ide.editor.LanguageServerEditorConfigurationFactory;
import org.eclipse.che.plugin.languageserver.ide.editor.LanguageServerFormatterFactory;
import org.eclipse.che.plugin.languageserver.ide.editor.LanguageServerReconcileStrategyFactory;
import org.eclipse.che.plugin.languageserver.ide.editor.quickassist.LanguageServerQuickAssistProcessorFactory;
import org.eclipse.che.plugin.languageserver.ide.editor.signature.LanguageServerSignatureHelpFactory;
import org.eclipse.che.plugin.languageserver.ide.location.OpenLocationPresenterFactory;
import org.eclipse.che.plugin.languageserver.ide.registry.LanguageServerRegistry;
import org.eclipse.che.plugin.languageserver.ide.service.PublishDiagnosticsReceiver;
import org.eclipse.che.plugin.languageserver.ide.service.ShowMessageJsonRpcReceiver;

/**
 * @author Anatolii Bazko
 */
@ExtensionGinModule
public class LanguageServerGinModule extends AbstractGinModule {

    @Override
    protected void configure() {
        install(new GinFactoryModuleBuilder().build(LanguageServerAnnotationModelFactory.class));
        install(new GinFactoryModuleBuilder().build(OpenLocationPresenterFactory.class));
        install(new GinFactoryModuleBuilder().build(LanguageServerEditorConfigurationFactory.class));
        install(new GinFactoryModuleBuilder().build(LanguageServerFormatterFactory.class));
        install(new GinFactoryModuleBuilder().build(LanguageServerCodeassistProcessorFactory.class));
        install(new GinFactoryModuleBuilder().build(LanguageServerQuickAssistProcessorFactory.class));
        install(new GinFactoryModuleBuilder().build(LanguageServerReconcileStrategyFactory.class));
        install(new GinFactoryModuleBuilder().build(LanguageServerSignatureHelpFactory.class));
        bind(LanguageServerRegistry.class);
<<<<<<< HEAD
=======

        GinMapBinder<String, WsAgentComponent> wsAgentComponentsBinder =
                GinMapBinder.newMapBinder(binder(), String.class, WsAgentComponent.class);
        wsAgentComponentsBinder.addBinding("Load Language Server file types.").to(LanguageServerFileTypeRegister.class);

        bind(PublishDiagnosticsReceiver.class).asEagerSingleton();
        bind(ShowMessageJsonRpcReceiver.class).asEagerSingleton();
>>>>>>> dbfb74c2
    }

}<|MERGE_RESOLUTION|>--- conflicted
+++ resolved
@@ -43,16 +43,9 @@
         install(new GinFactoryModuleBuilder().build(LanguageServerReconcileStrategyFactory.class));
         install(new GinFactoryModuleBuilder().build(LanguageServerSignatureHelpFactory.class));
         bind(LanguageServerRegistry.class);
-<<<<<<< HEAD
-=======
-
-        GinMapBinder<String, WsAgentComponent> wsAgentComponentsBinder =
-                GinMapBinder.newMapBinder(binder(), String.class, WsAgentComponent.class);
-        wsAgentComponentsBinder.addBinding("Load Language Server file types.").to(LanguageServerFileTypeRegister.class);
 
         bind(PublishDiagnosticsReceiver.class).asEagerSingleton();
         bind(ShowMessageJsonRpcReceiver.class).asEagerSingleton();
->>>>>>> dbfb74c2
     }
 
 }