--- conflicted
+++ resolved
@@ -21,34 +21,14 @@
 import com.google.inject.Singleton;
 import java.util.Collections;
 import javax.validation.constraints.NotNull;
-import org.eclipse.che.ide.api.app.AppContext;
-<<<<<<< HEAD
-import org.eclipse.che.ide.api.editor.EditorAgent;
-import org.eclipse.che.ide.api.editor.EditorPartPresenter;
-import org.eclipse.che.ide.api.editor.document.Document;
-import org.eclipse.che.ide.api.editor.text.TextPosition;
-import org.eclipse.che.ide.api.editor.texteditor.TextEditor;
-=======
-import org.eclipse.che.ide.api.data.tree.Node;
-import org.eclipse.che.ide.api.editor.EditorAgent;
-import org.eclipse.che.ide.api.parts.PartStackUIResources;
->>>>>>> ac09803b
 import org.eclipse.che.ide.api.parts.base.BaseView;
-import org.eclipse.che.ide.ext.java.client.navigation.service.JavaNavigationService;
 import org.eclipse.che.ide.ui.smartTree.NodeLoader;
 import org.eclipse.che.ide.ui.smartTree.NodeStorage;
 import org.eclipse.che.ide.ui.smartTree.NodeUniqueKeyProvider;
 import org.eclipse.che.ide.ui.smartTree.Tree;
-<<<<<<< HEAD
 import org.eclipse.che.ide.ui.smartTree.data.Node;
-import org.eclipse.che.ide.ui.smartTree.data.NodeInterceptor;
-import org.eclipse.che.ide.util.loging.Log;
-import org.eclipse.che.plugin.testing.ide.view.navigation.TestClassNavigation;
-=======
-import org.eclipse.che.plugin.testing.ide.TestResources;
 import org.eclipse.che.plugin.testing.ide.model.TestRootState;
 import org.eclipse.che.plugin.testing.ide.model.TestState;
->>>>>>> ac09803b
 import org.eclipse.che.plugin.testing.ide.view.navigation.factory.TestResultNodeFactory;
 import org.eclipse.che.plugin.testing.ide.view.navigation.nodes.TestRootNode;
 import org.eclipse.che.plugin.testing.ide.view.navigation.nodes.TestStateNode;
@@ -64,9 +44,6 @@
 
   private static final TestResultViewImplUiBinder UI_BINDER =
       GWT.create(TestResultViewImplUiBinder.class);
-  private final JavaNavigationService javaNavigationService;
-  private final AppContext appContext;
-  private final EditorAgent editorAgent;
   private final TestResultNodeFactory nodeFactory;
 
   @UiField(provided = true)
@@ -74,33 +51,12 @@
 
   @UiField FlowPanel navigationPanel;
   private Tree resultTree;
-  private int lastWentLine = 0;
-  private boolean showFailuresOnly = false;
 
   private TestRootState testRootState;
   private TestRootNode testRootNode;
 
   @Inject
-  public TestResultViewImpl(
-<<<<<<< HEAD
-      JavaNavigationService javaNavigationService,
-      EditorAgent editorAgent,
-      AppContext appContext,
-      EventBus eventBus,
-      TestResultNodeFactory nodeFactory) {
-=======
-      TestResources testResources,
-      PartStackUIResources resources,
-      JavaNavigationService javaNavigationService,
-      EditorAgent editorAgent,
-      AppContext appContext,
-      TestResultNodeFactory nodeFactory,
-      PrinterOutputConsole outputConsole) {
-    super(resources);
->>>>>>> ac09803b
-    this.javaNavigationService = javaNavigationService;
-    this.editorAgent = editorAgent;
-    this.appContext = appContext;
+  public TestResultViewImpl(TestResultNodeFactory nodeFactory, PrinterOutputConsole outputConsole) {
     this.nodeFactory = nodeFactory;
     splitLayoutPanel = new SplitLayoutPanel(1);
     setContentWidget(UI_BINDER.createAndBindUi(this));
@@ -198,7 +154,7 @@
 
   @Override
   public void onSuiteTreeNodeAdded(TestState testState) {
-    //addSuiteOrTest(testState);
+    // addSuiteOrTest(testState);
   }
 
   @Override
