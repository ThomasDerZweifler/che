/*
 * Copyright (c) 2012-2017 Red Hat, Inc.
 * All rights reserved. This program and the accompanying materials
 * are made available under the terms of the Eclipse Public License v1.0
 * which accompanies this distribution, and is available at
 * http://www.eclipse.org/legal/epl-v10.html
 *
 * Contributors:
 *   Red Hat, Inc. - initial API and implementation
 */
package org.eclipse.che.ide.ext.java.client.editor;

import static org.eclipse.che.ide.rest.HTTPHeader.CONTENT_TYPE;

import com.google.gwt.user.client.rpc.AsyncCallback;
import com.google.inject.Inject;
import com.google.inject.Singleton;
import java.util.ArrayList;
import java.util.List;
import org.eclipse.che.api.promises.client.Promise;
import org.eclipse.che.ide.MimeType;
import org.eclipse.che.ide.api.WsAgentURLModifier;
import org.eclipse.che.ide.api.app.AppContext;
import org.eclipse.che.ide.ext.java.shared.dto.Change;
import org.eclipse.che.ide.ext.java.shared.dto.ConflictImportDTO;
import org.eclipse.che.ide.ext.java.shared.dto.OrganizeImportResult;
import org.eclipse.che.ide.ext.java.shared.dto.Problem;
import org.eclipse.che.ide.ext.java.shared.dto.ProposalApplyResult;
import org.eclipse.che.ide.ext.java.shared.dto.Proposals;
import org.eclipse.che.ide.rest.AsyncRequestCallback;
import org.eclipse.che.ide.rest.AsyncRequestFactory;
import org.eclipse.che.ide.rest.DtoUnmarshallerFactory;
import org.eclipse.che.ide.rest.Unmarshallable;
import org.eclipse.che.ide.ui.loaders.request.LoaderFactory;
import org.eclipse.che.ide.ui.loaders.request.MessageLoader;

/** @author Evgen Vidolob */
@Singleton
public class JavaCodeAssistClient {
  private static final String CODE_ASSIST_URL_PREFIX = "/java/code-assist";

  private final DtoUnmarshallerFactory unmarshallerFactory;
  private final AsyncRequestFactory asyncRequestFactory;
  private final MessageLoader loader;
  private final AppContext appContext;
  private final WsAgentURLModifier urlDecorator;

  @Inject
  public JavaCodeAssistClient(
      DtoUnmarshallerFactory unmarshallerFactory,
      AppContext appContext,
      LoaderFactory loaderFactory,
      AsyncRequestFactory asyncRequestFactory,
      WsAgentURLModifier urlDecorator) {
    this.appContext = appContext;
    this.unmarshallerFactory = unmarshallerFactory;
    this.loader = loaderFactory.newLoader();
    this.asyncRequestFactory = asyncRequestFactory;
    this.urlDecorator = urlDecorator;
  }

  public void computeProposals(
      String projectPath,
      String fqn,
      int offset,
      String contents,
      AsyncRequestCallback<Proposals> callback) {
    String url =
        appContext.getWsAgentServerApiEndpoint()
            + CODE_ASSIST_URL_PREFIX
            + "/compute/completion"
            + "/?projectpath="
            + projectPath
            + "&fqn="
            + fqn
            + "&offset="
            + offset;
    asyncRequestFactory.createPostRequest(url, null).data(contents).send(callback);
  }

  public void computeAssistProposals(
      String projectPath,
      String fqn,
      int offset,
      List<Problem> problems,
      AsyncRequestCallback<Proposals> callback) {
    String url =
        appContext.getWsAgentServerApiEndpoint()
            + CODE_ASSIST_URL_PREFIX
            + "/compute/assist"
            + "/?projectpath="
            + projectPath
            + "&fqn="
            + fqn
            + "&offset="
            + offset;
    List<Problem> prob = new ArrayList<>();
    prob.addAll(problems);
    asyncRequestFactory.createPostRequest(url, prob).send(callback);
  }

  public void applyProposal(
      String sessionId,
      int index,
      boolean insert,
      final AsyncCallback<ProposalApplyResult> callback) {
    String url =
        appContext.getWsAgentServerApiEndpoint()
            + CODE_ASSIST_URL_PREFIX
            + "/apply/completion/?sessionid="
            + sessionId
            + "&index="
            + index
            + "&insert="
            + insert;
    Unmarshallable<ProposalApplyResult> unmarshaller =
        unmarshallerFactory.newUnmarshaller(ProposalApplyResult.class);
    asyncRequestFactory
        .createGetRequest(url)
        .send(
            new AsyncRequestCallback<ProposalApplyResult>(unmarshaller) {
              @Override
              protected void onSuccess(ProposalApplyResult proposalApplyResult) {
                callback.onSuccess(proposalApplyResult);
              }

              @Override
              protected void onFailure(Throwable throwable) {
                callback.onFailure(throwable);
              }
            });
  }

  public String getProposalDocUrl(int id, String sessionId) {
    return urlDecorator.modify(
        appContext.getWsAgentServerApiEndpoint()
            + CODE_ASSIST_URL_PREFIX
            + "/compute/info?sessionid="
            + sessionId
            + "&index="
            + id);
  }

  /**
<<<<<<< HEAD
   * Creates edits that describe how to format the given string. Returns the changes required to
   * format source. Note: Java code formatting is supported only.
   *
   * @param offset The given offset to start recording the edits (inclusive).
   * @param length the given length to stop recording the edits (exclusive).
   * @param content the content to format
   */
  public Promise<List<Change>> format(final int offset, final int length, final String content) {
    return getFormatChanges(offset, length, content)
        .then(
            new Function<List<Change>, List<Change>>() {
              @Override
              public List<Change> apply(List<Change> arg) throws FunctionException {
                return arg.stream().collect(Collectors.toList());
              }
            });
  }

  private Promise<List<Change>> getFormatChanges(
      final int offset, final int length, final String content) {
    final String baseUrl = appContext.getWsAgentServerApiEndpoint();
    final String url =
        baseUrl + CODE_ASSIST_URL_PREFIX + "/format?offset=" + offset + "&length=" + length;
    return asyncRequestFactory
        .createPostRequest(url, null)
        .header(CONTENT_TYPE, MimeType.TEXT_PLAIN)
        .data(content)
        .send(unmarshallerFactory.newListUnmarshaller(Change.class));
  }

  /**
=======
>>>>>>> 52310595
   * Organizes the imports of a compilation unit.
   *
   * @param projectPath path to the project
   * @param fqn fully qualified name of the java file
   * @return list of imports which have conflicts
   */
  public Promise<OrganizeImportResult> organizeImports(String projectPath, String fqn) {
    String url =
        appContext.getWsAgentServerApiEndpoint()
            + CODE_ASSIST_URL_PREFIX
            + "/organize-imports?projectpath="
            + projectPath
            + "&fqn="
            + fqn;
    return asyncRequestFactory
        .createPostRequest(url, null)
        .loader(loader)
        .send(unmarshallerFactory.newUnmarshaller(OrganizeImportResult.class));
  }

  /**
   * Organizes the imports of a compilation unit.
   *
   * @param projectPath path to the project
   * @param fqn fully qualified name of the java file
   */
  public Promise<List<Change>> applyChosenImports(
      String projectPath, String fqn, ConflictImportDTO chosen) {
    String url =
        appContext.getWsAgentServerApiEndpoint()
            + CODE_ASSIST_URL_PREFIX
            + "/apply-imports?projectpath="
            + projectPath
            + "&fqn="
            + fqn;
    return asyncRequestFactory
        .createPostRequest(url, chosen)
        .loader(loader)
        .header(CONTENT_TYPE, MimeType.APPLICATION_JSON)
        .send(unmarshallerFactory.newListUnmarshaller(Change.class));
  }
}<|MERGE_RESOLUTION|>--- conflicted
+++ resolved
@@ -142,40 +142,6 @@
   }
 
   /**
-<<<<<<< HEAD
-   * Creates edits that describe how to format the given string. Returns the changes required to
-   * format source. Note: Java code formatting is supported only.
-   *
-   * @param offset The given offset to start recording the edits (inclusive).
-   * @param length the given length to stop recording the edits (exclusive).
-   * @param content the content to format
-   */
-  public Promise<List<Change>> format(final int offset, final int length, final String content) {
-    return getFormatChanges(offset, length, content)
-        .then(
-            new Function<List<Change>, List<Change>>() {
-              @Override
-              public List<Change> apply(List<Change> arg) throws FunctionException {
-                return arg.stream().collect(Collectors.toList());
-              }
-            });
-  }
-
-  private Promise<List<Change>> getFormatChanges(
-      final int offset, final int length, final String content) {
-    final String baseUrl = appContext.getWsAgentServerApiEndpoint();
-    final String url =
-        baseUrl + CODE_ASSIST_URL_PREFIX + "/format?offset=" + offset + "&length=" + length;
-    return asyncRequestFactory
-        .createPostRequest(url, null)
-        .header(CONTENT_TYPE, MimeType.TEXT_PLAIN)
-        .data(content)
-        .send(unmarshallerFactory.newListUnmarshaller(Change.class));
-  }
-
-  /**
-=======
->>>>>>> 52310595
    * Organizes the imports of a compilation unit.
    *
    * @param projectPath path to the project
